# ecHome

Deploy cloud images to your local home network for ultra fast provisioning of linux instances. ECHome allows you to bring some of the convenient cloud features such as cloud-init user-data scripts on boot, SSH key insertion, VM snapshots and image creation.

<<<<<<< HEAD
ecHome is an easy to deploy python docker application designed to run and manage virtual machines while exposing an HTTP API that allows management of various aspects of ecHome. It's responsible for managing virtual machines, ssh keys, images, users, and more while being much simpler to implement in a home-lab environment and easier to learn than more complicated cloud infrastructure alternatives such as OpenStack.

When fully setup, you can create a virtual machine in seconds from any other computer in your home with a single command:

```
echome vm create --image-id gmi-492384f \
    --instance-size standard.small --network-profile home-network \
    --key my-ssh-key --disk-size 30G --name openvpn
```
=======
ecHome is an easy to deploy python docker application designed to run and manage virtual machines while exposing an HTTP API that allows management of various aspects of ecHome. It's responsible for managing virtual machines, ssh keys, images, users, and more while being easier to implement in a home-lab environment and easier to learn than more complicated cloud infrastructure alternatives such as OpenStack.

When fully setup, you can create a virtual machine in seconds from any other computer in your home with a simple command:

```
echome vm create --image-id gmi-492384f --instance-size standard.small --network-profile home-network --key my-ssh-key --disk-size 30G --name openvpn
```

This is a currently a work-in-progress and API endpoints may change with any release.
>>>>>>> 47bddbcf

If there's any issues, bugs, or features you'd like to see, please use the Issues tab above.

## Features

* Launch a virtual machine of your flavor linux distribution in seconds.
* Launch virtual machines with IPs in your home-network that will allow them to be seen by other guests, perfect for home environments and running applications such as Pihole or Homebridge.
* Customize your own virtual machines and create images of them to later launch your prepared VM.
* Add SSH scripts as user-data to your virtual machines that run on first-boot.
* Create, upload, and manage SSH keys that can be automatically imported to any linux instances that are launched.
* Launch and manage your own kubernetes clusters in a few minutes
* ecHome CLI makes it easy to manage and view several aspects of your environment from any computer within your network in the terminal.
* Use the Python SDK to manage your environment with code or use the web API to work in any other language you prefer.


<<<<<<< HEAD
## Safety

ecHome isn't designed to run in a public cloud or in a datacenter. Do not expose any ports of your ecHome installation to the outside world and only use within a home network. While ecHome requires authentication before making any changes, the safer option is to access your environment from outside by using a VPN to get into your home network. Treat any VM in your environment as you would an unauthorized computer and making sure that all VMs and its packages are up-to-date.


## Requirements
=======
* A clean Ubuntu 18.04 installation
* Docker
* QEMU 2.11

A Note on the QEMU version: QEMU is up to version 5, however, Ubuntu 18.04's APT repository only has version 2.11. In the future, we'll look into installing and utilizing more recent QEMU versions. For now, we're focusing on a lot of the base functionality.
>>>>>>> 47bddbcf

### Server Requirements

* Virtualization enabled in the BIOS for your Intel/AMD CPU.
* Enough disk space for guest images and your virtual machines

If you're using secondary drives, mount your storage before installation and ensure that they're setup to mount automatically on boot.

### Operating System Requirements

* A clean Ubuntu 20.04 installation

The installation script will take care of installing the other required components:

* Docker
* KVM-QEMU
* Libvirt

## Installation

See the [Installation document](docs/installation/01-install.md) for steps on installing and configuring ecHome to your server.

## Components

### Backend/API

ecHome is a Python django application with Postgres as the database backend and Rabbitmq as the message queuing service. At the root of the stack is the API. The API runs on the computer/host designated to run virtual machines and exposes an HTTP API that allows management of various aspects of ecHome. Its responsible for managing virtual machines, ssh keys, users, images, etc.

Documentation can be found [here](docs/web-api/01-introduction.md). Code for all of the services exists in `./echome/`

### Python-SDK

The Python SDK allows for managing aspects of ecHome by importing the library. The SDK is responsible for starting and authenticating user sessions, making the calls to the API, returning raw JSON responses, and in the future, objects based on the services.

Code for this library exists in the [echome-python-sdk repository](https://github.com/mgtrrz/echome-python-sdk). Install the library with `pip install echome-sdk`.


### CLI

The CLI interfaces allows managing ecHome from the command line. The CLI uses the Python-SDK to interact with the API. Similarly to the AWS CLI, the script works with some authentication/configuration in your user's home directory as `~/.echome/config` and `~/.echome/credentials`.

```
$ cat ~/.echome/config
[default]
server=localhost:5000
format=table
```

Code for the CLI exists in the [echome-cli repository](https://github.com/mgtrrz/echome-cli). Install it with `pip install echome-cli` and run it with `echome`.

#### Example commands

```
$ echome
usage: echome <service> <subcommand> [<args>]

The most commonly used ecHome service commands are:
   vm         Interact with ecHome virtual machines.
   sshkeys    Interact with SSH keys used for virtual machines.

$ echome vm describe-all
Name                 Vm Id        Instance Size    State    IP              Image    Created
-------------------  -----------  ---------------  -------  --------------  -------  --------------------------
ubiquiti controller  vm-a8b30fda  standard.small   running                           None
ansible_host         vm-b49c2840  standard.small   running  172.16.9.15/24           2020-05-25 03:06:22.727312
kubernetes_master    vm-29b73556  standard.medium  running  172.16.9.20/24           2020-05-27 01:11:51.596795
kubernetes_worker_1  vm-2bfecdf6  standard.medium  running  172.16.9.21/24           2020-05-27 01:12:48.866471
kubernetes_worker_2  vm-2e10d36e  standard.medium  running  172.16.9.22/24           2020-05-27 01:12:52.231098

$ echome sshkeys describe test_key --format json
[
    {
        "fingerprint": "MD5:62:dd:13:e9:7f:a9:be:23:cf:df:64:ac:4b:63:77:d9",
        "key_id": "key-91c8cbd8",
        "key_name": "test_key"
    }
]
```


## Authors

* **mgtrrz** - *Initial work* - [Github](https://github.com/mgtrrz) - [Twitter](https://twitter.com/marknine)

See also the list of [contributors](https://github.com/mgtrrz/echome/contributors) who participated in this project.

## License

This project is licensed under the MIT License - see the [LICENSE.md](LICENSE.md) file for details<|MERGE_RESOLUTION|>--- conflicted
+++ resolved
@@ -2,7 +2,6 @@
 
 Deploy cloud images to your local home network for ultra fast provisioning of linux instances. ECHome allows you to bring some of the convenient cloud features such as cloud-init user-data scripts on boot, SSH key insertion, VM snapshots and image creation.
 
-<<<<<<< HEAD
 ecHome is an easy to deploy python docker application designed to run and manage virtual machines while exposing an HTTP API that allows management of various aspects of ecHome. It's responsible for managing virtual machines, ssh keys, images, users, and more while being much simpler to implement in a home-lab environment and easier to learn than more complicated cloud infrastructure alternatives such as OpenStack.
 
 When fully setup, you can create a virtual machine in seconds from any other computer in your home with a single command:
@@ -12,17 +11,6 @@
     --instance-size standard.small --network-profile home-network \
     --key my-ssh-key --disk-size 30G --name openvpn
 ```
-=======
-ecHome is an easy to deploy python docker application designed to run and manage virtual machines while exposing an HTTP API that allows management of various aspects of ecHome. It's responsible for managing virtual machines, ssh keys, images, users, and more while being easier to implement in a home-lab environment and easier to learn than more complicated cloud infrastructure alternatives such as OpenStack.
-
-When fully setup, you can create a virtual machine in seconds from any other computer in your home with a simple command:
-
-```
-echome vm create --image-id gmi-492384f --instance-size standard.small --network-profile home-network --key my-ssh-key --disk-size 30G --name openvpn
-```
-
-This is a currently a work-in-progress and API endpoints may change with any release.
->>>>>>> 47bddbcf
 
 If there's any issues, bugs, or features you'd like to see, please use the Issues tab above.
 
@@ -38,20 +26,12 @@
 * Use the Python SDK to manage your environment with code or use the web API to work in any other language you prefer.
 
 
-<<<<<<< HEAD
 ## Safety
 
 ecHome isn't designed to run in a public cloud or in a datacenter. Do not expose any ports of your ecHome installation to the outside world and only use within a home network. While ecHome requires authentication before making any changes, the safer option is to access your environment from outside by using a VPN to get into your home network. Treat any VM in your environment as you would an unauthorized computer and making sure that all VMs and its packages are up-to-date.
 
 
 ## Requirements
-=======
-* A clean Ubuntu 18.04 installation
-* Docker
-* QEMU 2.11
-
-A Note on the QEMU version: QEMU is up to version 5, however, Ubuntu 18.04's APT repository only has version 2.11. In the future, we'll look into installing and utilizing more recent QEMU versions. For now, we're focusing on a lot of the base functionality.
->>>>>>> 47bddbcf
 
 ### Server Requirements
 
